import warnings
from scipy.stats import multiscale_graphcorr

from .._utils import euclidean, check_xy_distmat
from .base import IndependenceTest
from ._utils import _CheckInputs


class MGC(IndependenceTest):
    r"""
    Class for calculating the MGC test statistic and p-value.

    Specifically, for each point, MGC finds the :math:`k`-nearest neighbors for
    one property (e.g. cloud density), and the :math:`l`-nearest neighbors for
    the other property (e.g. grass wetness) [#1MGC]_. This pair :math:`(k, l)` is
    called the "scale". A priori, however, it is not know which scales will be
    most informative. So, MGC computes all distance pairs, and then efficiently
    computes the distance correlations for all scales. The local correlations
    illustrate which scales are relatively informative about the relationship.
    The key, therefore, to successfully discover and decipher relationships
    between disparate data modalities is to adaptively determine which scales
    are the most informative, and the geometric implication for the most
    informative scales. Doing so not only provides an estimate of whether the
    modalities are related, but also provides insight into how the
    determination was made. This is especially important in high-dimensional
    data, where simple visualizations do not reveal relationships to the
    unaided human eye. Characterizations of this implementation in particular
    have been derived from and benchmarked within in [#2MGC]_.

    Parameters
    ----------
    compute_distance : callable(), optional (default: euclidean)
        A function that computes the distance among the samples within each
        data matrix. Set to `None` if `x` and `y` are already distance
        matrices. To call a custom function, either create the distance matrix
        before-hand or create a function of the form ``compute_distance(x)``
        where `x` is the data matrix for which pairwise distances are
        calculated.

    See Also
    --------
    Hsic : Hilbert-Schmidt independence criterion test statistic and p-value.
    Dcorr : Distance correlation test statistic and p-value.

    Notes
    -----
    A description of the process of MGC and applications on neuroscience data
    can be found in [#1MGC]_. It is performed using the following steps:

    Let :math:`x` and :math:`y` be :math:`(n, p)` samples of random variables
    :math:`X` and :math:`Y`. Let :math:`D^x` be the :math:`n \times n`
    distance matrix of :math:`x` and :math:`D^y` be the :math:`n \times n` be
    the distance matrix of :math:`y`. :math:`D^x` and :math:`D^y` are
    modified to be mean zero columnwise. This results in two
    :math:`n \times n` distance matrices :math:`A` and :math:`B` (the
    centering and unbiased modification) [3]_.

    #. For all values :math:`k` and :math:`l` from :math:`1, ..., n`,

       * The :math:`k`-nearest neighbor and :math:`l`-nearest neighbor graphs
         are calculated for each property. Here, :math:`G_k (i, j)` indicates
         the :math:`k`-smallest values of the :math:`i`-th row of :math:`A`
         and :math:`H_l (i, j)` indicates the :math:`l` smallested values of
         the :math:`i`-th row of :math:`B`

       * Let :math:`\circ` denotes the entry-wise matrix product, then local
         correlations are summed and normalized using the following statistic:

    .. math::

        c^{kl} = \frac{\sum_{ij} A G_k B H_l}
                      {\sqrt{\sum_{ij} A^2 G_k \times \sum_{ij} B^2 H_l}}

    #. The MGC test statistic is the smoothed optimal local correlation of
       :math:`\{ c^{kl} \}`. Denote the smoothing operation as :math:`R(\cdot)`
       (which essentially set all isolated large correlations) as 0 and
       connected large correlations the same as before, see [#3MGC]_.) MGC is,

    .. math::

        MGC_n (x, y) = \max_{(k, l)} R \left(c^{kl} \left( x_n, y_n \right)
                                                    \right)

    The test statistic returns a value between :math:`(-1, 1)` since it is
    normalized.

    The p-value returned is calculated using a permutation test. This process
    is completed by first randomly permuting :math:`y` to estimate the null
    distribution and then calculating the probability of observing a test
    statistic, under the null, at least as extreme as the observed test
    statistic.

    MGC requires at least 5 samples to run with reliable results. It can also
    handle high-dimensional data sets.

    References
    ----------
    .. [#1MGC] Vogelstein, J. T., Bridgeford, E. W., Wang, Q., Priebe, C. E.,
               Maggioni, M., & Shen, C. (2019). Discovering and deciphering
               relationships across disparate data modalities. ELife.
    .. [#2MGC] Panda, S., Palaniappan, S., Xiong, J., Swaminathan, A.,
               Ramachandran, S., Bridgeford, E. W., ... Vogelstein, J. T. (2019).
               mgcpy: A Comprehensive High Dimensional Independence Testing Python
               Package. ArXiv:1907.02088 [Cs, Stat].
    .. [#3MGC] Shen, C., Priebe, C.E., & Vogelstein, J. T. (2019). From distance
               correlation to multiscale graph correlation. Journal of the American
               Statistical Association.
    """

    def __init__(self, compute_distance=euclidean):
        # set is_distance to true if compute_distance is None
        self.is_distance = False
        if not compute_distance:
            self.is_distance = True

        IndependenceTest.__init__(self, compute_distance=compute_distance)

    def _statistic(self, x, y):
        r"""
        Helper function that calculates the MGC test statistic.

        Parameters
        ----------
        x, y : ndarray
            Input data matrices. `x` and `y` must have the same number of
            samples. That is, the shapes must be `(n, p)` and `(n, q)` where
            `n` is the number of samples and `p` and `q` are the number of
            dimensions. Alternatively, `x` and `y` can be distance matrices,
            where the shapes must both be `(n, n)`.

        Returns
        -------
        stat : float
            The computed MGC statistic.
        """
        with warnings.catch_warnings():
            warnings.filterwarnings("ignore")
            mgc = multiscale_graphcorr(
                x, y, compute_distance=self.compute_distance, reps=0
            )
        stat = mgc.stat
        self.stat = stat

        return stat

    def test(self, x, y, reps=1000, workers=1):
        r"""
        Calculates the MGC test statistic and p-value.

        Parameters
        ----------
        x, y : ndarray
            Input data matrices. `x` and `y` must have the same number of
            samples. That is, the shapes must be `(n, p)` and `(n, q)` where
            `n` is the number of samples and `p` and `q` are the number of
            dimensions. Alternatively, `x` and `y` can be distance matrices,
            where the shapes must both be `(n, n)`.
        reps : int, optional (default: 1000)
            The number of replications used to estimate the null distribution
            when using the permutation test used to calculate the p-value.
        workers : int, optional (default: 1)
            The number of cores to parallelize the p-value computation over.
            Supply -1 to use all cores available to the Process.

        Returns
        -------
        stat : float
            The computed MGC statistic.
        pvalue : float
            The computed MGC p-value.
        mgc_dict : dict
            Contains additional useful returns containing the following keys:

                - mgc_map : ndarray
                    A 2D representation of the latent geometry of the relationship.
                - opt_scale : (int, int)
                    The estimated optimal scale as a `(x, y)` pair.

        Examples
        --------
        >>> import numpy as np
        >>> from hyppo.independence import MGC
        >>> x = np.arange(100)
        >>> y = x
        >>> stat, pvalue, _ = MGC().test(x, y)
        >>> '%.1f, %.3f' % (stat, pvalue)
        '1.0, 0.001'

        The number of replications can give p-values with higher confidence
        (greater alpha levels).

        >>> import numpy as np
        >>> from hyppo.independence import MGC
        >>> x = np.arange(100)
        >>> y = x
        >>> stat, pvalue, _ = MGC().test(x, y, reps=10000)
        >>> '%.1f, %.3f' % (stat, pvalue)
        '1.0, 0.000'

        In addition, the inputs can be distance matrices. Using this is the,
        same as before, except the ``compute_distance`` parameter must be set
        to ``None``.

        >>> import numpy as np
        >>> from hyppo.independence import MGC
        >>> x = np.ones((10, 10)) - np.identity(10)
        >>> y = 2 * x
        >>> mgc = MGC(compute_distance=None)
        >>> stat, pvalue, _ = mgc.test(x, y)
        >>> '%.1f, %.2f' % (stat, pvalue)
        '0.0, 1.00'
        """
        check_input = _CheckInputs(
            x, y, reps=reps, compute_distance=self.compute_distance
        )
        x, y = check_input()

        if self.is_distance:
            check_xy_distmat(x, y)

        # using our joblib implementation instead of multiprocessing backend in
        # scipy gives significantly faster results
        with warnings.catch_warnings():
            warnings.filterwarnings("ignore")
            _, _, mgc_dict = multiscale_graphcorr(
                x, y, compute_distance=self.compute_distance, reps=0
            )
        mgc_dict.pop("null_dist")

<<<<<<< HEAD
        stat, pvalue = super(MGC, self).test(x, y, reps, workers, is_distsim=False)
        self.stat = stat
        self.pvalue = pvalue
=======
        # add this after MGC source code fix
        # if not self.is_distance:
        #     x = self.compute_distance(x, workers=workers)
        #     y = self.compute_distance(y, workers=workers)

        # change is_distsim to True after scipy fix
        stat, pvalue = super(MGC, self).test(x, y, reps, workers, is_distsim=False)
>>>>>>> 3c59f3f7
        self.mgc_dict = mgc_dict

        return stat, pvalue, mgc_dict<|MERGE_RESOLUTION|>--- conflicted
+++ resolved
@@ -227,11 +227,6 @@
             )
         mgc_dict.pop("null_dist")
 
-<<<<<<< HEAD
-        stat, pvalue = super(MGC, self).test(x, y, reps, workers, is_distsim=False)
-        self.stat = stat
-        self.pvalue = pvalue
-=======
         # add this after MGC source code fix
         # if not self.is_distance:
         #     x = self.compute_distance(x, workers=workers)
@@ -239,7 +234,6 @@
 
         # change is_distsim to True after scipy fix
         stat, pvalue = super(MGC, self).test(x, y, reps, workers, is_distsim=False)
->>>>>>> 3c59f3f7
         self.mgc_dict = mgc_dict
 
         return stat, pvalue, mgc_dict